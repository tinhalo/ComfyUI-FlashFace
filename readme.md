--- conflicted
+++ resolved
@@ -1,4 +1,3 @@
-<<<<<<< HEAD
 # ComfyUI-FlashFace
 ComfyUI implementation of FlashFace: Human Image Personalization with High-fidelity Identity Preservation </center>
 > Officially implemented here: https://github.com/ali-vilab/FlashFace
@@ -38,182 +37,3 @@
 
 ## Change Log
 - [5/22/2024]: Initial release
-=======
-<p align="center">
-    <img src="figs/Logo2.png" width="30%", style="vertical-align: middle; margin-right: 0px; position: relative; top: 50px;"> <br>
-
-</p>
-
-<div align="center">
-
-## FlashFace: Human Image Personalization with High-fidelity Identity Preservation
-</div> 
-
-###  [🔥ComfyUI-FlashFace🔥](https://github.com/cold-hand/ComfyUI-FlashFace)（Thanks to [Cold-Hand](https://github.com/cold-hand)'s excellent work, they have discovered that ``adding more reference faces(instead default 4 faces in this repo) can further enhance the FlashFace``. This implementation is still in the process of rapid iteration and feature addition.） 
- 
-### 🔥 [**Project Page**](https://jshilong.github.io/flashface-page/)  🔥
-
-###  [🔥Unofficial Online Demo🔥](https://replicate.com/zsxkib/flash-face)（please use the following hyper-parameters instead of the default hyper-parameters of this demo to obtain stable ID Fidelity） 
-
-
-
-#### Recommended hyper-parameters to obtain stable ID Fidelity
-```
-# Please include the age word in the prompt, e.g. young woman/man
-# Otherwise, FlashFace tends to produce middle-aged faces, which tend to be fatter.
-# 请在 prompt 包含年龄词如 young，否则 FlashFace 可能生成中年照片，脸部一般偏胖
-
-
-positive prompt: A handsome young man / A beautiful young woman .......
-face position: [0.3, 0.2, 0.6, 0.5] # avoid generating faces that are too large or too small
-Reference Feature Strength: 1.2
-Reference Guidance Strength: 3.2
-Step Index to Launch Ref Guidance: 750
-
-# When artifacts are found on the face, reduce these three values appropriately.
-# 当脸部出现贴图感,请适当调低这三个参数
-```
-<p align="center">
-<img src="https://github.com/jshilong/flashface-page/blob/main/static/githubfigs/output1-min.png" width="80%"> <br>
-
-</p>
-
-#### Recommended hyper-parameters to change the age
-```
-# Please include age words in the prompt, e.g. baby girl/boy,  An very old woman/man
-
-
-positive prompt: A baby girl / An very old woman ......
-face position: [0.3, 0.2, 0.6, 0.5] # avoid generating faces that are too large or too small
-default_text_control_scale = 8.5
-
-Reference Feature Strength: 0.9
-Reference Guidance Strength: 2.5
-Step Index to Launch Ref Guidance: 750
-
-# When ID Fidelity is not enough for the changed-aged person, please turn these values up
-# 如果感觉人脸相似度不够，请调高这三个参数
-
-```
-<p align="center">
-<img src="https://github.com/jshilong/flashface-page/blob/main/static/githubfigs/output2-min.png" width="80%"> <br>
-<img src="https://github.com/jshilong/flashface-page/blob/main/static/githubfigs/output3-min.png" width="80%"> <br>
-
-</p>
-
-
-###   为了获得更好的结果，特别是对于亚洲人脸， 请在使用前您先行阅读 [中文教程](./docs/zh_cn.md) 获取一些经验，否则可能会导致生成结果较差。 
-
-###  For optimal results, especially for Asian faces, it's strongly advised to read through this [tutorial](./docs/en.md) before diving in. Skipping this step may lead to undesirable or unanticipated outcomes.  
-
-
-## Updates
-
-
-
-- \[May 30\] [🔥ComfyUI-FlashFace🔥](https://github.com/cold-hand/ComfyUI-FlashFace). Thanks to [Cold-Hand](https://github.com/cold-hand)'s excellent work, they find that ``adding more reference faces(instead default 4 faces in this repo) can further enhance the FlashFace``. This implementation is still in the process of rapid iteration and feature addition.
-
-- \[May 7\] 🔥🔥🔥 An [Online Demo](https://replicate.com/zsxkib/flash-face) for **FlashFace-SD1.5** has been graciously provided by [Sakib Ahamed](https://github.com/zsxkib). To achieve optimal results, it's recommended to thoroughly go through this [tutorial](./docs/en.md) / [中文教程](./docs/zh_cn.md) before jumping in.
-
-
-
-
-- \[April 18\] Inference code of **FlashFace-SD1.5** has been released.
-
-This version represents a clear advancement over our paper, as it has been trained for an extended duration. We also involve new guidance techniques in the inference process. Notably, this enhanced checkpoint demonstrates remarkable progress in terms of lighting and shadow effects. It show strong identity preservation ability even for non-celebrities. Please refer to the following images for more details. For the prompt and inference parameters, please refer to [**notebook demo**](flashface/all_finetune/inference.ipynb). If you are not satisfied with the generated images, you can submit your case in the issue so that we can help you improve it. Stay tuned for more versions!
-
-我们开源了 FlashFace-SD1.5 的 inference 代码以及全微调的模型权重. 这个权重相比我们论文中权重训练了更长的时间，如下面图片，展现出了更真实的光影效果与人物细节,即使针对非名人它也展现出了极强的保 ID 能力. 下面图片使用的 prompt 以及 inference 参数细节 可以参照 [**notebook demo**](flashface/all_finetune/inference.ipynb). 如果您对生成图片不满意，可以在 issue 中提交您的 case,以便我们帮助您提升它. 其他版本权重敬请期待！
-
-
-## Feature
-
-<p align="center">
-<img src="https://github.com/jshilong/flashface-page/blob/main/static/githubfigs/flashface.gif" width="100%"> <br>
-
-</p>
-
-1. Zero-shot human image customization within seconds with one or several reference faces.
-2. Strong identity preservation ability, even for non-celebrities
-3. Strong language prompts following ability, even changing the age or gender of the person.
-4. Flexible strength adjustment for identity image control and language prompt control.
-
-
-<p align="center">
-<img src="https://jshilong.github.io/flashface-page/static/githubfigs/genrate_afanda.png" width="120%"> <br>
-<img src="https://jshilong.github.io/flashface-page/static/githubfigs/genrate_baixue.png" width="120%"> <br>
-<img src="https://jshilong.github.io/flashface-page/static/githubfigs/genrate_alen.png" width="120%"> <br>
-<img src="https://jshilong.github.io/flashface-page/static/githubfigs/genrate_man.png" width="120%"> <br>
-<img src="https://jshilong.github.io/flashface-page/static/githubfigs/genrate_woman.png" width="120%"> <br>
-<img src="https://jshilong.github.io/flashface-page/static/githubfigs/details.png" width="120%"> <br>
-
-</p>
-
-## Contents
-
-- [Install](#Install)
-- [FlashFace Weights](#Weights)
-- [Demo](#Demo)
-- [Acknowledge](#Acknowledge)
-
-## Install
-
-1. Clone the `FlashFace`
-
-```python
-git clone https://github.com/ali-vilab/FlashFace.git
-cd FlashFace
-```
-
-2. Create the env
-
-```shell
-conda create -n flashface python=3.10 -y
-conda activate flashface
-pip install -r requirements.txt
-```
-
-## Weights
-
-You can download the weights from the ModelScope or Huggingface.
-
-### ModelScope
-
-link: [ModelScope-FlashFace](https://www.modelscope.cn/models/iic/FlashFace/summary)
-
-### Huggingface
-
-link: [Huggingface-FlashFace](https://huggingface.co/shilongz/FlashFace-SD1.5)
-
-You should download all the related weights and put them in the `cache` folder (e.g. `FlashFace/cache/flashface.ckpt`).
-
-## Demo
-
-You can do the inference with the [**notebook demo**](flashface/all_finetune/inference.ipynb) or Gradio.
-
-```python
-python flashface/all_finetune/demo_gradio.py
-```
-
-## Acknowledgement
-
-Inspired from many excellent demos and repos related to human image customization, including [IP-Adapter](https://github.com/tencent-ailab/IP-Adapter), [multimodalart/Ip-Adapter-FaceID](https://huggingface.co/spaces/multimodalart/Ip-Adapter-FaceID), [FastComposer](https://github.com/mit-han-lab/fastcomposer), [T2I-Adapter](https://github.com/TencentARC/T2I-Adapter), [PhotoMaker](https://github.dev/TencentARC/PhotoMaker) and [InstantID](https://github.com/InstantID/InstantID). Thanks for their great work!
-
-## Disclaimer
-
-This project aims to have a positive impact on the domain of AI-driven image generation.
-Users are granted the freedom to create images using this tool, but they are expected to comply with local laws and use it responsibly.
-The developers do not assume any responsibility for potential misuse by users.
-
-If you find FlashFace useful for your your research and applications, please cite using this BibTeX:
-
-```bibtex
-@misc{zhang2024flashface,
-      title={FlashFace: Human Image Personalization with High-fidelity Identity Preservation},
-      author={Shilong Zhang and Lianghua Huang and Xi Chen and Yifei Zhang and Zhi-Fan Wu and Yutong Feng and Wei Wang and Yujun Shen and Yu Liu and Ping Luo},
-      year={2024},
-      eprint={2403.17008},
-      archivePrefix={arXiv},
-      primaryClass={cs.CV}
-}
-```
->>>>>>> 3e9b2948
